--- conflicted
+++ resolved
@@ -15,13 +15,9 @@
     out_dir: str = os.path.join(os.path.abspath(os.path.curdir), 'output')
     max_cores: int = 8  # maximum of cores to use
     sim_mode: str = 'uniform'  # snapshot, seasonal, uniform
-<<<<<<< HEAD
-    sim_seed: int = -1 # random number seed
-=======
     sim_seed: int = -1  # random number seed
     updraft_use_thermals: bool = False  # only ue oro updraft
     updraft_threshold: float = 0.75  # only use updrafts higher than this
->>>>>>> 4cedefc4
 
     # parameters defining the terrain
     southwest_lonlat: Tuple[float, float] = (-106.21, 42.78)
