--- conflicted
+++ resolved
@@ -531,8 +531,6 @@
         fname = f'{self._get_id_string(case_id, real_id)}_potential'
         return os.path.join(dirname, fname)
 
-<<<<<<< HEAD
-=======
     def plot_directional_potentials(self, plot_turbs=True, show=False) -> None:
         """ Plot directional potential """
         if self.movement_model == 'fluid-flow':
@@ -557,7 +555,6 @@
                     fname = self._get_potential_fname(case_id, real_id,
                                                       self.mode_fig_dir)
                     self.save_fig(fig, f'{fname}.png', show)
->>>>>>> 1cda6625
 
 ########### Simulate and plot tracks ###########
 
