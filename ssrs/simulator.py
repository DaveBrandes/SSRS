--- conflicted
+++ resolved
@@ -47,11 +47,7 @@
 
         # re-init random number generator for results reproducibility
         if self.sim_seed >= 0:
-<<<<<<< HEAD
-            print('Specified random number seed:',self.sim_seed)
-=======
             print('Specified random number seed:', self.sim_seed)
->>>>>>> 4cedefc4
             np.random.seed(self.sim_seed)
 
         # create directories for saving data and figures
