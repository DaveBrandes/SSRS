--- conflicted
+++ resolved
@@ -400,21 +400,19 @@
     return out
 
 
-def get_above_threshold_speed_scalar(in_val, threshold, transition_exp=5.0):
-    """ Converts updraft using threshold speed """
-    if in_val > 1e-02:
-        if in_val > threshold:
-            usable_updraft = in_val
-        else:
-<<<<<<< HEAD
-            usable_updraft = threshold * (
-                np.exp((in_val / threshold)**transition_exp) - 1) / (np.exp(1) - 1)
-=======
-            #fval = val * (np.exp((in_val / val)**5) - 1) / (np.exp(1) - 1)
-            fval=0.0
->>>>>>> 976c8223
-    else:
-        usable_updraft = 0.
+def get_above_threshold_speed_scalar(in_val, threshold, apply_legacy_function=False, transition_exp=5.0):
+    """ Converts updraft using threshold speed
+
+    Legacy thresholding function is applied if `apply_legacy_function`
+    kwarg is True and the updraft is at least 0.01 m/s; otherwise, a
+    hard cutoff is applied and the updraft is zeroed below the threshold.
+    """
+    usable_updraft = 0.
+    if in_val > threshold:
+        usable_updraft = in_val
+    elif (in_val > 1e-02) and apply_legacy_function:
+        usable_updraft = threshold * (
+            np.exp((in_val / threshold)**transition_exp) - 1) / (np.exp(1) - 1)
     return usable_updraft
 
 
